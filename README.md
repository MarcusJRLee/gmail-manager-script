--- conflicted
+++ resolved
@@ -5,23 +5,6 @@
 ## Setup instructions
 
 ```bash
-<<<<<<< HEAD
-cp ./com.marcus.email_manager.plist ~/Library/LaunchAgents/com.marcus.email_manager.plist
-
-launchctl load ~/Library/LaunchAgents/com.marcus.email_manager.plist
-```
-
-```bash
-launchctl load ~/Library/LaunchAgents/com.marcus.email_manager.plist
-
-launchctl list | grep marcus
-
-launchctl unload ~/Library/LaunchAgents/com.marcus.email_manager.plist
-
-plutil -lint ~/Library/LaunchAgents/com.marcus.email_manager.plist
-
-sudo nano /etc/newsyslog.conf
-=======
 # Lint check the plist file.
 plutil -lint ./com.marcus.email_manager.plist
 
@@ -38,7 +21,7 @@
 launchctl unload ~/Library/LaunchAgents/com.marcus.email_manager.plist
 
 # Update your newslog config to make sure your logs don't go on forever by
-# running the following commadn and adding the following:
+# running the following command and adding the following:
 sudo nano /etc/newsyslog.conf
 
 # Rotate output.log when it reaches 5KB or after 7 days (168 hours) with 2 archived versions.
@@ -52,7 +35,6 @@
 
 # Check newslog logs:
 tail -f /var/log/system.log | grep newsyslog
->>>>>>> 69ec8149
 ```
 
 ### Install requirements
